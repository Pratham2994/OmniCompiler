import os
from pathlib import Path
from fastapi import FastAPI
from fastapi.middleware.cors import CORSMiddleware

# Ensure subprocess support on Windows (needed for asyncio.create_subprocess_exec)
# Note: On Windows, subprocess support is provided by the Proactor event loop.
# SelectorEventLoop does NOT implement subprocess APIs and will raise NotImplementedError.
try:
    import asyncio  # noqa: E402
    if os.name == "nt":
        asyncio.set_event_loop_policy(asyncio.WindowsProactorEventLoopPolicy())  # supports subprocess
except Exception:
    # Best-effort; if this fails we fall back to default policy
    pass

# Load environment variables
try:
    from dotenv import load_dotenv  # type: ignore
except Exception:
    load_dotenv = None  # fallback if python-dotenv isn't installed

# Resolve .env located alongside this file (server/.env)
_env_path = Path(__file__).resolve().parent / ".env"
if load_dotenv:
    # Prefer explicit path to ensure loading when run from project root
    load_dotenv(dotenv_path=str(_env_path) if _env_path.exists() else None)

# Config from ENV with sensible defaults
FASTAPI_TITLE = os.getenv("FASTAPI_TITLE", "OmniCompiler")
# Comma-separated list, e.g. "http://localhost:5173,http://127.0.0.1:5173"
_allow_origins_raw = os.getenv("ALLOW_ORIGINS", "http://localhost:5173")
ALLOW_ORIGINS = [o.strip() for o in _allow_origins_raw.split(",") if o.strip()]

# Fixed routing imports with compatibility for different run modes
# 1) package-relative (recommended): uvicorn server.main:app --reload (cwd=repo root)
# 2) absolute package: when 'server' is on sys.path
# 3) script mode from server/ directory
try:
    from .routes.detect_routes import router as detect_router
    from .routes.run_routes import router as run_router
    from .routes.ws_routes import router as ws_router
<<<<<<< HEAD

    from .routes.debug_routes import router as debug_router

=======
    from .routes.translate_routes import router as translate_router
    from .routes.cfg_routes import router as cfg_router
>>>>>>> 2bc806ec
except ImportError:
    try:
        from server.routes.detect_routes import router as detect_router
        from server.routes.ws_routes import router as ws_router
<<<<<<< HEAD
        from server.routes.run_routes import router as run_router 
        from server.routes.debug_routes import router as debug_router
    except ImportError:
        from routes.detect_routes import router as detect_router
        from routes.ws_routes import router as ws_router
        from routes.run_routes import router as run_router 
        from routes.debug_routes import router as debug_router
=======
        from server.routes.run_routes import router as run_router
        from server.routes.translate_routes import router as translate_router
        from server.routes.cfg_routes import router as cfg_router
    except ImportError:
        from routes.detect_routes import router as detect_router
        from routes.ws_routes import router as ws_router
        from routes.run_routes import router as run_router
        from routes.translate_routes import router as translate_router
        from routes.cfg_routes import router as cfg_router
>>>>>>> 2bc806ec

app = FastAPI(title=FASTAPI_TITLE)

app.add_middleware(
    CORSMiddleware,
    allow_origins=ALLOW_ORIGINS,
    allow_credentials=True,
    allow_methods=["*"],
    allow_headers=["*"],
)

@app.get("/health")
def health():
    return {"ok": True}

app.include_router(detect_router)
<<<<<<< HEAD
app.include_router(run_router) 
app.include_router(ws_router)
app.include_router(debug_router)
=======
app.include_router(run_router)
app.include_router(ws_router)
app.include_router(translate_router)
app.include_router(cfg_router)
>>>>>>> 2bc806ec
<|MERGE_RESOLUTION|>--- conflicted
+++ resolved
@@ -40,37 +40,28 @@
     from .routes.detect_routes import router as detect_router
     from .routes.run_routes import router as run_router
     from .routes.ws_routes import router as ws_router
-<<<<<<< HEAD
+    from .routes.translate_routes import router as translate_router
+    from .routes.cfg_routes import router as cfg_router
 
     from .routes.debug_routes import router as debug_router
 
-=======
-    from .routes.translate_routes import router as translate_router
-    from .routes.cfg_routes import router as cfg_router
->>>>>>> 2bc806ec
 except ImportError:
     try:
         from server.routes.detect_routes import router as detect_router
         from server.routes.ws_routes import router as ws_router
-<<<<<<< HEAD
-        from server.routes.run_routes import router as run_router 
-        from server.routes.debug_routes import router as debug_router
-    except ImportError:
-        from routes.detect_routes import router as detect_router
-        from routes.ws_routes import router as ws_router
-        from routes.run_routes import router as run_router 
-        from routes.debug_routes import router as debug_router
-=======
         from server.routes.run_routes import router as run_router
         from server.routes.translate_routes import router as translate_router
         from server.routes.cfg_routes import router as cfg_router
+        from server.routes.run_routes import router as run_router 
+        from server.routes.debug_routes import router as debug_router
     except ImportError:
         from routes.detect_routes import router as detect_router
         from routes.ws_routes import router as ws_router
         from routes.run_routes import router as run_router
         from routes.translate_routes import router as translate_router
         from routes.cfg_routes import router as cfg_router
->>>>>>> 2bc806ec
+        from routes.run_routes import router as run_router 
+        from routes.debug_routes import router as debug_router
 
 app = FastAPI(title=FASTAPI_TITLE)
 
@@ -87,13 +78,8 @@
     return {"ok": True}
 
 app.include_router(detect_router)
-<<<<<<< HEAD
-app.include_router(run_router) 
-app.include_router(ws_router)
-app.include_router(debug_router)
-=======
 app.include_router(run_router)
 app.include_router(ws_router)
 app.include_router(translate_router)
 app.include_router(cfg_router)
->>>>>>> 2bc806ec
+app.include_router(debug_router)